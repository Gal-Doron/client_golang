// Copyright 2015 The Prometheus Authors
// Licensed under the Apache License, Version 2.0 (the "License");
// you may not use this file except in compliance with the License.
// You may obtain a copy of the License at
//
// http://www.apache.org/licenses/LICENSE-2.0
//
// Unless required by applicable law or agreed to in writing, software
// distributed under the License is distributed on an "AS IS" BASIS,
// WITHOUT WARRANTIES OR CONDITIONS OF ANY KIND, either express or implied.
// See the License for the specific language governing permissions and
// limitations under the License.

// A simple example exposing fictional RPC latencies with different types of
// random distributions (uniform, normal, and exponential) as Prometheus
// metrics.
package main

import (
	"flag"
	"fmt"
	"log"
	"math"
	"math/rand"
	"net/http"
	"time"

	"github.com/prometheus/client_golang/prometheus"
	"github.com/prometheus/client_golang/prometheus/promhttp"
)

func main() {
	var (
		addr              = flag.String("listen-address", ":8080", "The address to listen on for HTTP requests.")
		uniformDomain     = flag.Float64("uniform.domain", 0.0002, "The domain for the uniform distribution.")
		normDomain        = flag.Float64("normal.domain", 0.0002, "The domain for the normal distribution.")
		normMean          = flag.Float64("normal.mean", 0.00001, "The mean for the normal distribution.")
		oscillationPeriod = flag.Duration("oscillation-period", 10*time.Minute, "The duration of the rate oscillation period.")
	)

	flag.Parse()

	var (
		// Create a summary to track fictional interservice RPC latencies for three
		// distinct services with different latency distributions. These services are
		// differentiated via a "service" label.
		rpcDurations = prometheus.NewSummaryVec(
			prometheus.SummaryOpts{
				Name:       "rpc_durations_seconds",
				Help:       "RPC latency distributions.",
				Objectives: map[float64]float64{0.5: 0.05, 0.9: 0.01, 0.99: 0.001},
			},
			[]string{"service"},
		)
		// The same as above, but now as a histogram, and only for the normal
		// distribution. The buckets are targeted to the parameters of the
		// normal distribution, with 20 buckets centered on the mean, each
		// half-sigma wide.
		rpcDurationsHistogram = prometheus.NewHistogram(prometheus.HistogramOpts{
			Name:    "rpc_durations_histogram_seconds",
			Help:    "RPC latency distributions.",
			Buckets: prometheus.LinearBuckets(*normMean-5**normDomain, .5**normDomain, 20),
		})
	)
<<<<<<< HEAD
	// The same as above, but now as a histogram, and only for the normal
	// distribution. The buckets are targeted to the parameters of the
	// normal distribution, with 20 buckets centered on the mean, each
	// half-sigma wide.
	rpcDurationsHistogram = prometheus.NewHistogram(prometheus.HistogramOpts{
		Name:                "rpc_durations_histogram_seconds",
		Help:                "RPC latency distributions.",
		Buckets:             prometheus.LinearBuckets(*normMean-5**normDomain, .5**normDomain, 20),
		SparseBucketsFactor: 1.1,
	})
)
=======
>>>>>>> dc1559e8

	// Register the summary and the histogram with Prometheus's default registry.
	prometheus.MustRegister(rpcDurations)
	prometheus.MustRegister(rpcDurationsHistogram)
	// Add Go module build info.
	prometheus.MustRegister(prometheus.NewBuildInfoCollector())

	start := time.Now()

	oscillationFactor := func() float64 {
		return 2 + math.Sin(math.Sin(2*math.Pi*float64(time.Since(start))/float64(*oscillationPeriod)))
	}

	// Periodically record some sample latencies for the three services.
	go func() {
		for {
			v := rand.Float64() * *uniformDomain
			rpcDurations.WithLabelValues("uniform").Observe(v)
			time.Sleep(time.Duration(100*oscillationFactor()) * time.Millisecond)
		}
	}()

	go func() {
		for {
			v := (rand.NormFloat64() * *normDomain) + *normMean
			rpcDurations.WithLabelValues("normal").Observe(v)
			// Demonstrate exemplar support with a dummy ID. This
			// would be something like a trace ID in a real
			// application.  Note the necessary type assertion. We
			// already know that rpcDurationsHistogram implements
			// the ExemplarObserver interface and thus don't need to
			// check the outcome of the type assertion.
			rpcDurationsHistogram.(prometheus.ExemplarObserver).ObserveWithExemplar(
				v, prometheus.Labels{"dummyID": fmt.Sprint(rand.Intn(100000))},
			)
			time.Sleep(time.Duration(75*oscillationFactor()) * time.Millisecond)
		}
	}()

	go func() {
		for {
			v := rand.ExpFloat64() / 1e6
			rpcDurations.WithLabelValues("exponential").Observe(v)
			time.Sleep(time.Duration(50*oscillationFactor()) * time.Millisecond)
		}
	}()

	// Expose the registered metrics via HTTP.
	http.Handle("/metrics", promhttp.HandlerFor(
		prometheus.DefaultGatherer,
		promhttp.HandlerOpts{
			// Opt into OpenMetrics to support exemplars.
			EnableOpenMetrics: true,
		},
	))
	log.Fatal(http.ListenAndServe(*addr, nil))
}<|MERGE_RESOLUTION|>--- conflicted
+++ resolved
@@ -57,25 +57,12 @@
 		// normal distribution, with 20 buckets centered on the mean, each
 		// half-sigma wide.
 		rpcDurationsHistogram = prometheus.NewHistogram(prometheus.HistogramOpts{
-			Name:    "rpc_durations_histogram_seconds",
-			Help:    "RPC latency distributions.",
-			Buckets: prometheus.LinearBuckets(*normMean-5**normDomain, .5**normDomain, 20),
+			Name:                "rpc_durations_histogram_seconds",
+			Help:                "RPC latency distributions.",
+			Buckets:             prometheus.LinearBuckets(*normMean-5**normDomain, .5**normDomain, 20),
+			SparseBucketsFactor: 1.1,
 		})
 	)
-<<<<<<< HEAD
-	// The same as above, but now as a histogram, and only for the normal
-	// distribution. The buckets are targeted to the parameters of the
-	// normal distribution, with 20 buckets centered on the mean, each
-	// half-sigma wide.
-	rpcDurationsHistogram = prometheus.NewHistogram(prometheus.HistogramOpts{
-		Name:                "rpc_durations_histogram_seconds",
-		Help:                "RPC latency distributions.",
-		Buckets:             prometheus.LinearBuckets(*normMean-5**normDomain, .5**normDomain, 20),
-		SparseBucketsFactor: 1.1,
-	})
-)
-=======
->>>>>>> dc1559e8
 
 	// Register the summary and the histogram with Prometheus's default registry.
 	prometheus.MustRegister(rpcDurations)
