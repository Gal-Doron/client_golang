// Copyright 2015 The Prometheus Authors
// Licensed under the Apache License, Version 2.0 (the "License");
// you may not use this file except in compliance with the License.
// You may obtain a copy of the License at
//
// http://www.apache.org/licenses/LICENSE-2.0
//
// Unless required by applicable law or agreed to in writing, software
// distributed under the License is distributed on an "AS IS" BASIS,
// WITHOUT WARRANTIES OR CONDITIONS OF ANY KIND, either express or implied.
// See the License for the specific language governing permissions and
// limitations under the License.

package prometheus

import (
	"fmt"
	"math"
	"runtime"
	"sort"
	"sync"
	"sync/atomic"
	"time"

	//nolint:staticcheck // Ignore SA1019. Need to keep deprecated package for compatibility.
	"github.com/golang/protobuf/proto"

	dto "github.com/prometheus/client_model/go"
)

// A Histogram counts individual observations from an event or sample stream in
// configurable buckets. Similar to a summary, it also provides a sum of
// observations and an observation count.
//
// On the Prometheus server, quantiles can be calculated from a Histogram using
// the histogram_quantile function in the query language.
//
// Note that Histograms, in contrast to Summaries, can be aggregated with the
// Prometheus query language (see the documentation for detailed
// procedures). However, Histograms require the user to pre-define suitable
// buckets, and they are in general less accurate. The Observe method of a
// Histogram has a very low performance overhead in comparison with the Observe
// method of a Summary.
//
// To create Histogram instances, use NewHistogram.
type Histogram interface {
	Metric
	Collector

	// Observe adds a single observation to the histogram.
	Observe(float64)
}

// bucketLabel is used for the label that defines the upper bound of a
// bucket of a histogram ("le" -> "less or equal").
const bucketLabel = "le"

// DefBuckets are the default Histogram buckets. The default buckets are
// tailored to broadly measure the response time (in seconds) of a network
// service. Most likely, however, you will be required to define buckets
// customized to your use case.
var DefBuckets = []float64{.005, .01, .025, .05, .1, .25, .5, 1, 2.5, 5, 10}

// DefSparseBucketsZeroThreshold is the default value for
// SparseBucketsZeroThreshold in the HistogramOpts.
var DefSparseBucketsZeroThreshold = 1e-128

var errBucketLabelNotAllowed = fmt.Errorf(
	"%q is not allowed as label name in histograms", bucketLabel,
)

// LinearBuckets creates 'count' buckets, each 'width' wide, where the lowest
// bucket has an upper bound of 'start'. The final +Inf bucket is not counted
// and not included in the returned slice. The returned slice is meant to be
// used for the Buckets field of HistogramOpts.
//
// The function panics if 'count' is zero or negative.
func LinearBuckets(start, width float64, count int) []float64 {
	if count < 1 {
		panic("LinearBuckets needs a positive count")
	}
	buckets := make([]float64, count)
	for i := range buckets {
		buckets[i] = start
		start += width
	}
	return buckets
}

// ExponentialBuckets creates 'count' buckets, where the lowest bucket has an
// upper bound of 'start' and each following bucket's upper bound is 'factor'
// times the previous bucket's upper bound. The final +Inf bucket is not counted
// and not included in the returned slice. The returned slice is meant to be
// used for the Buckets field of HistogramOpts.
//
// The function panics if 'count' is 0 or negative, if 'start' is 0 or negative,
// or if 'factor' is less than or equal 1.
func ExponentialBuckets(start, factor float64, count int) []float64 {
	if count < 1 {
		panic("ExponentialBuckets needs a positive count")
	}
	if start <= 0 {
		panic("ExponentialBuckets needs a positive start value")
	}
	if factor <= 1 {
		panic("ExponentialBuckets needs a factor greater than 1")
	}
	buckets := make([]float64, count)
	for i := range buckets {
		buckets[i] = start
		start *= factor
	}
	return buckets
}

// HistogramOpts bundles the options for creating a Histogram metric. It is
// mandatory to set Name to a non-empty string. All other fields are optional
// and can safely be left at their zero value, although it is strongly
// encouraged to set a Help string.
type HistogramOpts struct {
	// Namespace, Subsystem, and Name are components of the fully-qualified
	// name of the Histogram (created by joining these components with
	// "_"). Only Name is mandatory, the others merely help structuring the
	// name. Note that the fully-qualified name of the Histogram must be a
	// valid Prometheus metric name.
	Namespace string
	Subsystem string
	Name      string

	// Help provides information about this Histogram.
	//
	// Metrics with the same fully-qualified name must have the same Help
	// string.
	Help string

	// ConstLabels are used to attach fixed labels to this metric. Metrics
	// with the same fully-qualified name must have the same label names in
	// their ConstLabels.
	//
	// ConstLabels are only used rarely. In particular, do not use them to
	// attach the same labels to all your metrics. Those use cases are
	// better covered by target labels set by the scraping Prometheus
	// server, or by one specific metric (e.g. a build_info or a
	// machine_role metric). See also
	// https://prometheus.io/docs/instrumenting/writing_exporters/#target-labels-not-static-scraped-labels
	ConstLabels Labels

	// Buckets defines the buckets into which observations are counted. Each
	// element in the slice is the upper inclusive bound of a bucket. The
	// values must be sorted in strictly increasing order. There is no need
	// to add a highest bucket with +Inf bound, it will be added
	// implicitly. If Buckets is left as nil or set to a slice of length
	// zero, it is replaced by default buckets. The default buckets are
	// DefBuckets if no sparse buckets (see below) are used, otherwise the
	// default is no buckets. (In other words, if you want to use both
	// reguler buckets and sparse buckets, you have to define the regular
	// buckets here explicitly.)
	Buckets []float64

	// If SparseBucketsResolution is not zero, sparse buckets are used (in
	// addition to the regular buckets, if defined above). Every power of
	// ten is divided into the given number of exponential buckets. For
	// example, if set to 3, the bucket boundaries are approximately […,
	// 0.1, 0.215, 0.464, 1, 2.15, 4,64, 10, 21.5, 46.4, 100, …] Histograms
	// can only be properly aggregated if they use the same
	// resolution. Therefore, it is recommended to use 20 as a resolution,
	// which is generally expected to be a good tradeoff between resource
	// usage and accuracy (resulting in a maximum error of quantile values
	// of about 6%).
	SparseBucketsResolution uint8
	// All observations with an absolute value of less or equal
	// SparseBucketsZeroThreshold are accumulated into a “zero” bucket. For
	// best results, this should be close to a bucket boundary. This is
	// most easily accomplished by picking a power of ten. If
	// SparseBucketsZeroThreshold is left at zero (or set to a negative
	// value), DefSparseBucketsZeroThreshold is used as the threshold.
	SparseBucketsZeroThreshold float64
}

// NewHistogram creates a new Histogram based on the provided HistogramOpts. It
// panics if the buckets in HistogramOpts are not in strictly increasing order.
//
// The returned implementation also implements ExemplarObserver. It is safe to
// perform the corresponding type assertion. Exemplars are tracked separately
// for each bucket.
func NewHistogram(opts HistogramOpts) Histogram {
	return newHistogram(
		NewDesc(
			BuildFQName(opts.Namespace, opts.Subsystem, opts.Name),
			opts.Help,
			nil,
			opts.ConstLabels,
		),
		opts,
	)
}

func newHistogram(desc *Desc, opts HistogramOpts, labelValues ...string) Histogram {
	if len(desc.variableLabels) != len(labelValues) {
		panic(makeInconsistentCardinalityError(desc.fqName, desc.variableLabels, labelValues))
	}

	for _, n := range desc.variableLabels {
		if n == bucketLabel {
			panic(errBucketLabelNotAllowed)
		}
	}
	for _, lp := range desc.constLabelPairs {
		if lp.GetName() == bucketLabel {
			panic(errBucketLabelNotAllowed)
		}
	}

	h := &histogram{
<<<<<<< HEAD
		desc:             desc,
		upperBounds:      opts.Buckets,
		sparseResolution: uint32(opts.SparseBucketsResolution),
		sparseThreshold:  opts.SparseBucketsZeroThreshold,
		labelPairs:       makeLabelPairs(desc, labelValues),
		counts:           [2]*histogramCounts{{}, {}},
		now:              time.Now,
	}
	if len(h.upperBounds) == 0 && opts.SparseBucketsResolution == 0 {
		h.upperBounds = DefBuckets
	}
	if h.sparseThreshold <= 0 {
		h.sparseThreshold = DefSparseBucketsZeroThreshold
=======
		desc:        desc,
		upperBounds: opts.Buckets,
		labelPairs:  MakeLabelPairs(desc, labelValues),
		counts:      [2]*histogramCounts{{}, {}},
		now:         time.Now,
>>>>>>> 17e98a7e
	}
	for i, upperBound := range h.upperBounds {
		if i < len(h.upperBounds)-1 {
			if upperBound >= h.upperBounds[i+1] {
				panic(fmt.Errorf(
					"histogram buckets must be in increasing order: %f >= %f",
					upperBound, h.upperBounds[i+1],
				))
			}
		} else {
			if math.IsInf(upperBound, +1) {
				// The +Inf bucket is implicit. Remove it here.
				h.upperBounds = h.upperBounds[:i]
			}
		}
	}
	// Finally we know the final length of h.upperBounds and can make buckets
	// for both counts as well as exemplars:
	h.counts[0].buckets = make([]uint64, len(h.upperBounds))
	h.counts[1].buckets = make([]uint64, len(h.upperBounds))
	h.exemplars = make([]atomic.Value, len(h.upperBounds)+1)

	h.init(h) // Init self-collection.
	return h
}

type histogramCounts struct {
	// sumBits contains the bits of the float64 representing the sum of all
	// observations. sumBits and count have to go first in the struct to
	// guarantee alignment for atomic operations.
	// http://golang.org/pkg/sync/atomic/#pkg-note-BUG
	sumBits uint64
	count   uint64
	buckets []uint64
	// sparse buckets are implemented with a sync.Map for this PoC. A
	// dedicated data structure will likely be more efficient.
	// There are separate maps for negative and positive observations.
	// The map's value is a *uint64, counting observations in that bucket.
	// The map's key is the logarithmic index of the bucket. Index 0 is for an
	// upper bound of 1. Each increment/decrement by SparseBucketsResolution
	// multiplies/divides the upper bound by 10. Indices in between are
	// spaced exponentially as defined in spareBounds.
	sparseBucketsPositive, sparseBucketsNegative sync.Map
	// sparseZeroBucket counts all (positive and negative) observations in
	// the zero bucket (with an absolute value less or equal
	// SparseBucketsZeroThreshold).
	sparseZeroBucket uint64
}

// observe manages the parts of observe that only affects
// histogramCounts. doSparse is true if spare buckets should be done,
// too. whichSparse is 0 for the sparseZeroBucket and +1 or -1 for
// sparseBucketsPositive or sparseBucketsNegative, respectively. sparseKey is
// the key of the sparse bucket to use.
func (hc *histogramCounts) observe(v float64, bucket int, doSparse bool, whichSparse int, sparseKey int) {
	if bucket < len(hc.buckets) {
		atomic.AddUint64(&hc.buckets[bucket], 1)
	}
	for {
		oldBits := atomic.LoadUint64(&hc.sumBits)
		newBits := math.Float64bits(math.Float64frombits(oldBits) + v)
		if atomic.CompareAndSwapUint64(&hc.sumBits, oldBits, newBits) {
			break
		}
	}
	if doSparse {
		switch whichSparse {
		case 0:
			atomic.AddUint64(&hc.sparseZeroBucket, 1)
		case +1:
			addToSparseBucket(&hc.sparseBucketsPositive, sparseKey, 1)
		case -1:
			addToSparseBucket(&hc.sparseBucketsNegative, sparseKey, 1)
		default:
			panic(fmt.Errorf("invalid value for whichSparse: %d", whichSparse))
		}
	}
	// Increment count last as we take it as a signal that the observation
	// is complete.
	atomic.AddUint64(&hc.count, 1)
}

func addToSparseBucket(buckets *sync.Map, key int, increment uint64) {
	if existingBucket, ok := buckets.Load(key); ok {
		// Fast path without allocation.
		atomic.AddUint64(existingBucket.(*uint64), increment)
		return
	}
	// Bucket doesn't exist yet. Slow path allocating new counter.
	newBucket := increment // TODO(beorn7): Check if this is sufficient to not let increment escape.
	if actualBucket, loaded := buckets.LoadOrStore(key, &newBucket); loaded {
		// The bucket was created concurrently in another goroutine.
		// Have to increment after all.
		atomic.AddUint64(actualBucket.(*uint64), increment)
	}
}

type histogram struct {
	// countAndHotIdx enables lock-free writes with use of atomic updates.
	// The most significant bit is the hot index [0 or 1] of the count field
	// below. Observe calls update the hot one. All remaining bits count the
	// number of Observe calls. Observe starts by incrementing this counter,
	// and finish by incrementing the count field in the respective
	// histogramCounts, as a marker for completion.
	//
	// Calls of the Write method (which are non-mutating reads from the
	// perspective of the histogram) swap the hot–cold under the writeMtx
	// lock. A cooldown is awaited (while locked) by comparing the number of
	// observations with the initiation count. Once they match, then the
	// last observation on the now cool one has completed. All cool fields must
	// be merged into the new hot before releasing writeMtx.
	//
	// Fields with atomic access first! See alignment constraint:
	// http://golang.org/pkg/sync/atomic/#pkg-note-BUG
	countAndHotIdx uint64

	selfCollector
	desc     *Desc
	writeMtx sync.Mutex // Only used in the Write method.

	// Two counts, one is "hot" for lock-free observations, the other is
	// "cold" for writing out a dto.Metric. It has to be an array of
	// pointers to guarantee 64bit alignment of the histogramCounts, see
	// http://golang.org/pkg/sync/atomic/#pkg-note-BUG.
	counts [2]*histogramCounts

	upperBounds      []float64
	labelPairs       []*dto.LabelPair
	exemplars        []atomic.Value // One more than buckets (to include +Inf), each a *dto.Exemplar.
	sparseResolution uint32         // Instead of uint8 to be ready for protobuf encoding.
	sparseThreshold  float64

	now func() time.Time // To mock out time.Now() for testing.
}

func (h *histogram) Desc() *Desc {
	return h.desc
}

func (h *histogram) Observe(v float64) {
	h.observe(v, h.findBucket(v))
}

func (h *histogram) ObserveWithExemplar(v float64, e Labels) {
	i := h.findBucket(v)
	h.observe(v, i)
	h.updateExemplar(v, i, e)
}

func (h *histogram) Write(out *dto.Metric) error {
	// For simplicity, we protect this whole method by a mutex. It is not in
	// the hot path, i.e. Observe is called much more often than Write. The
	// complication of making Write lock-free isn't worth it, if possible at
	// all.
	h.writeMtx.Lock()
	defer h.writeMtx.Unlock()

	// Adding 1<<63 switches the hot index (from 0 to 1 or from 1 to 0)
	// without touching the count bits. See the struct comments for a full
	// description of the algorithm.
	n := atomic.AddUint64(&h.countAndHotIdx, 1<<63)
	// count is contained unchanged in the lower 63 bits.
	count := n & ((1 << 63) - 1)
	// The most significant bit tells us which counts is hot. The complement
	// is thus the cold one.
	hotCounts := h.counts[n>>63]
	coldCounts := h.counts[(^n)>>63]

	// Await cooldown.
	for count != atomic.LoadUint64(&coldCounts.count) {
		runtime.Gosched() // Let observations get work done.
	}

	his := &dto.Histogram{
		Bucket:          make([]*dto.Bucket, len(h.upperBounds)),
		SampleCount:     proto.Uint64(count),
		SampleSum:       proto.Float64(math.Float64frombits(atomic.LoadUint64(&coldCounts.sumBits))),
		SbResolution:    &h.sparseResolution,
		SbZeroThreshold: &h.sparseThreshold,
	}
	out.Histogram = his
	out.Label = h.labelPairs

	var cumCount uint64
	for i, upperBound := range h.upperBounds {
		cumCount += atomic.LoadUint64(&coldCounts.buckets[i])
		his.Bucket[i] = &dto.Bucket{
			CumulativeCount: proto.Uint64(cumCount),
			UpperBound:      proto.Float64(upperBound),
		}
		if e := h.exemplars[i].Load(); e != nil {
			his.Bucket[i].Exemplar = e.(*dto.Exemplar)
		}
	}
	// If there is an exemplar for the +Inf bucket, we have to add that bucket explicitly.
	if e := h.exemplars[len(h.upperBounds)].Load(); e != nil {
		b := &dto.Bucket{
			CumulativeCount: proto.Uint64(count),
			UpperBound:      proto.Float64(math.Inf(1)),
			Exemplar:        e.(*dto.Exemplar),
		}
		his.Bucket = append(his.Bucket, b)
	}
	// Add all the cold counts to the new hot counts and reset the cold counts.
	atomic.AddUint64(&hotCounts.count, count)
	atomic.StoreUint64(&coldCounts.count, 0)
	for {
		oldBits := atomic.LoadUint64(&hotCounts.sumBits)
		newBits := math.Float64bits(math.Float64frombits(oldBits) + his.GetSampleSum())
		if atomic.CompareAndSwapUint64(&hotCounts.sumBits, oldBits, newBits) {
			atomic.StoreUint64(&coldCounts.sumBits, 0)
			break
		}
	}
	for i := range h.upperBounds {
		atomic.AddUint64(&hotCounts.buckets[i], atomic.LoadUint64(&coldCounts.buckets[i]))
		atomic.StoreUint64(&coldCounts.buckets[i], 0)
	}
	if h.sparseResolution != 0 {
		zeroBucket := atomic.LoadUint64(&coldCounts.sparseZeroBucket)

		defer func() {
			atomic.AddUint64(&hotCounts.sparseZeroBucket, zeroBucket)
			atomic.StoreUint64(&coldCounts.sparseZeroBucket, 0)
			coldCounts.sparseBucketsPositive.Range(addAndReset(&hotCounts.sparseBucketsPositive))
			coldCounts.sparseBucketsNegative.Range(addAndReset(&hotCounts.sparseBucketsNegative))
		}()

		his.SbZeroCount = proto.Uint64(zeroBucket)
		his.SbNegative = makeSparseBuckets(&coldCounts.sparseBucketsNegative)
		his.SbPositive = makeSparseBuckets(&coldCounts.sparseBucketsPositive)
	}
	return nil
}

func makeSparseBuckets(buckets *sync.Map) *dto.SparseBuckets {
	var ii []int
	buckets.Range(func(k, v interface{}) bool {
		ii = append(ii, k.(int))
		return true
	})
	sort.Ints(ii)

	if len(ii) == 0 {
		return nil
	}

	sbs := dto.SparseBuckets{}
	var prevCount uint64
	var nextI int
	for n, i := range ii {
		v, _ := buckets.Load(i)
		count := atomic.LoadUint64(v.(*uint64))
		if n == 0 || i-nextI != 0 {
			sbs.Span = append(sbs.Span, &dto.SparseBuckets_Span{
				Offset: proto.Int(i - nextI),
				Length: proto.Uint32(1),
			})
		} else {
			*sbs.Span[len(sbs.Span)-1].Length++
		}
		sbs.Delta = append(sbs.Delta, int64(count)-int64(prevCount)) // TODO(beorn7): Do proper overflow handling.
		nextI, prevCount = i+1, count
	}
	return &sbs
}

// addAndReset returns a function to be used with sync.Map.Range of spare
// buckets in coldCounts. It increments the buckets in the provided hotBuckets
// according to the buckets ranged through. It then resets all buckets ranged
// through to 0 (but leaves them in place so that they don't need to get
// recreated on the next scrape).
func addAndReset(hotBuckets *sync.Map) func(k, v interface{}) bool {
	return func(k, v interface{}) bool {
		bucket := v.(*uint64)
		addToSparseBucket(hotBuckets, k.(int), atomic.LoadUint64(bucket))
		atomic.StoreUint64(bucket, 0)
		return true
	}
}

// findBucket returns the index of the bucket for the provided value, or
// len(h.upperBounds) for the +Inf bucket.
func (h *histogram) findBucket(v float64) int {
	// TODO(beorn7): For small numbers of buckets (<30), a linear search is
	// slightly faster than the binary search. If we really care, we could
	// switch from one search strategy to the other depending on the number
	// of buckets.
	//
	// Microbenchmarks (BenchmarkHistogramNoLabels):
	// 11 buckets: 38.3 ns/op linear - binary 48.7 ns/op
	// 100 buckets: 78.1 ns/op linear - binary 54.9 ns/op
	// 300 buckets: 154 ns/op linear - binary 61.6 ns/op
	return sort.SearchFloat64s(h.upperBounds, v)
}

// observe is the implementation for Observe without the findBucket part.
func (h *histogram) observe(v float64, bucket int) {
	doSparse := h.sparseResolution != 0
	var whichSparse, sparseKey int
	if doSparse {
		switch {
		case v > h.sparseThreshold:
			whichSparse = +1
		case v < -h.sparseThreshold:
			whichSparse = -1
		}
		// TODO(beorn7): This sometimes gives inaccurate results for
		// floats that are actual powers of 10, e.g. math.Log10(0.1) is
		// calculated as -0.9999999999999999 rather than -1 and thus
		// yields a key unexpectedly one off. Maybe special-case precise
		// powers of 10.
		// TODO(beorn7): This needs special-casing for ±Inf and NaN.
		sparseKey = int(math.Ceil(math.Log10(math.Abs(v)) * float64(h.sparseResolution)))
	}
	// We increment h.countAndHotIdx so that the counter in the lower
	// 63 bits gets incremented. At the same time, we get the new value
	// back, which we can use to find the currently-hot counts.
	n := atomic.AddUint64(&h.countAndHotIdx, 1)
	h.counts[n>>63].observe(v, bucket, doSparse, whichSparse, sparseKey)
}

// updateExemplar replaces the exemplar for the provided bucket. With empty
// labels, it's a no-op. It panics if any of the labels is invalid.
func (h *histogram) updateExemplar(v float64, bucket int, l Labels) {
	if l == nil {
		return
	}
	e, err := newExemplar(v, h.now(), l)
	if err != nil {
		panic(err)
	}
	h.exemplars[bucket].Store(e)
}

// HistogramVec is a Collector that bundles a set of Histograms that all share the
// same Desc, but have different values for their variable labels. This is used
// if you want to count the same thing partitioned by various dimensions
// (e.g. HTTP request latencies, partitioned by status code and method). Create
// instances with NewHistogramVec.
type HistogramVec struct {
	*MetricVec
}

// NewHistogramVec creates a new HistogramVec based on the provided HistogramOpts and
// partitioned by the given label names.
func NewHistogramVec(opts HistogramOpts, labelNames []string) *HistogramVec {
	desc := NewDesc(
		BuildFQName(opts.Namespace, opts.Subsystem, opts.Name),
		opts.Help,
		labelNames,
		opts.ConstLabels,
	)
	return &HistogramVec{
		MetricVec: NewMetricVec(desc, func(lvs ...string) Metric {
			return newHistogram(desc, opts, lvs...)
		}),
	}
}

// GetMetricWithLabelValues returns the Histogram for the given slice of label
// values (same order as the variable labels in Desc). If that combination of
// label values is accessed for the first time, a new Histogram is created.
//
// It is possible to call this method without using the returned Histogram to only
// create the new Histogram but leave it at its starting value, a Histogram without
// any observations.
//
// Keeping the Histogram for later use is possible (and should be considered if
// performance is critical), but keep in mind that Reset, DeleteLabelValues and
// Delete can be used to delete the Histogram from the HistogramVec. In that case, the
// Histogram will still exist, but it will not be exported anymore, even if a
// Histogram with the same label values is created later. See also the CounterVec
// example.
//
// An error is returned if the number of label values is not the same as the
// number of variable labels in Desc (minus any curried labels).
//
// Note that for more than one label value, this method is prone to mistakes
// caused by an incorrect order of arguments. Consider GetMetricWith(Labels) as
// an alternative to avoid that type of mistake. For higher label numbers, the
// latter has a much more readable (albeit more verbose) syntax, but it comes
// with a performance overhead (for creating and processing the Labels map).
// See also the GaugeVec example.
func (v *HistogramVec) GetMetricWithLabelValues(lvs ...string) (Observer, error) {
	metric, err := v.MetricVec.GetMetricWithLabelValues(lvs...)
	if metric != nil {
		return metric.(Observer), err
	}
	return nil, err
}

// GetMetricWith returns the Histogram for the given Labels map (the label names
// must match those of the variable labels in Desc). If that label map is
// accessed for the first time, a new Histogram is created. Implications of
// creating a Histogram without using it and keeping the Histogram for later use
// are the same as for GetMetricWithLabelValues.
//
// An error is returned if the number and names of the Labels are inconsistent
// with those of the variable labels in Desc (minus any curried labels).
//
// This method is used for the same purpose as
// GetMetricWithLabelValues(...string). See there for pros and cons of the two
// methods.
func (v *HistogramVec) GetMetricWith(labels Labels) (Observer, error) {
	metric, err := v.MetricVec.GetMetricWith(labels)
	if metric != nil {
		return metric.(Observer), err
	}
	return nil, err
}

// WithLabelValues works as GetMetricWithLabelValues, but panics where
// GetMetricWithLabelValues would have returned an error. Not returning an
// error allows shortcuts like
//     myVec.WithLabelValues("404", "GET").Observe(42.21)
func (v *HistogramVec) WithLabelValues(lvs ...string) Observer {
	h, err := v.GetMetricWithLabelValues(lvs...)
	if err != nil {
		panic(err)
	}
	return h
}

// With works as GetMetricWith but panics where GetMetricWithLabels would have
// returned an error. Not returning an error allows shortcuts like
//     myVec.With(prometheus.Labels{"code": "404", "method": "GET"}).Observe(42.21)
func (v *HistogramVec) With(labels Labels) Observer {
	h, err := v.GetMetricWith(labels)
	if err != nil {
		panic(err)
	}
	return h
}

// CurryWith returns a vector curried with the provided labels, i.e. the
// returned vector has those labels pre-set for all labeled operations performed
// on it. The cardinality of the curried vector is reduced accordingly. The
// order of the remaining labels stays the same (just with the curried labels
// taken out of the sequence – which is relevant for the
// (GetMetric)WithLabelValues methods). It is possible to curry a curried
// vector, but only with labels not yet used for currying before.
//
// The metrics contained in the HistogramVec are shared between the curried and
// uncurried vectors. They are just accessed differently. Curried and uncurried
// vectors behave identically in terms of collection. Only one must be
// registered with a given registry (usually the uncurried version). The Reset
// method deletes all metrics, even if called on a curried vector.
func (v *HistogramVec) CurryWith(labels Labels) (ObserverVec, error) {
	vec, err := v.MetricVec.CurryWith(labels)
	if vec != nil {
		return &HistogramVec{vec}, err
	}
	return nil, err
}

// MustCurryWith works as CurryWith but panics where CurryWith would have
// returned an error.
func (v *HistogramVec) MustCurryWith(labels Labels) ObserverVec {
	vec, err := v.CurryWith(labels)
	if err != nil {
		panic(err)
	}
	return vec
}

type constHistogram struct {
	desc       *Desc
	count      uint64
	sum        float64
	buckets    map[float64]uint64
	labelPairs []*dto.LabelPair
}

func (h *constHistogram) Desc() *Desc {
	return h.desc
}

func (h *constHistogram) Write(out *dto.Metric) error {
	his := &dto.Histogram{}
	buckets := make([]*dto.Bucket, 0, len(h.buckets))

	his.SampleCount = proto.Uint64(h.count)
	his.SampleSum = proto.Float64(h.sum)

	for upperBound, count := range h.buckets {
		buckets = append(buckets, &dto.Bucket{
			CumulativeCount: proto.Uint64(count),
			UpperBound:      proto.Float64(upperBound),
		})
	}

	if len(buckets) > 0 {
		sort.Sort(buckSort(buckets))
	}
	his.Bucket = buckets

	out.Histogram = his
	out.Label = h.labelPairs

	return nil
}

// NewConstHistogram returns a metric representing a Prometheus histogram with
// fixed values for the count, sum, and bucket counts. As those parameters
// cannot be changed, the returned value does not implement the Histogram
// interface (but only the Metric interface). Users of this package will not
// have much use for it in regular operations. However, when implementing custom
// Collectors, it is useful as a throw-away metric that is generated on the fly
// to send it to Prometheus in the Collect method.
//
// buckets is a map of upper bounds to cumulative counts, excluding the +Inf
// bucket.
//
// NewConstHistogram returns an error if the length of labelValues is not
// consistent with the variable labels in Desc or if Desc is invalid.
func NewConstHistogram(
	desc *Desc,
	count uint64,
	sum float64,
	buckets map[float64]uint64,
	labelValues ...string,
) (Metric, error) {
	if desc.err != nil {
		return nil, desc.err
	}
	if err := validateLabelValues(labelValues, len(desc.variableLabels)); err != nil {
		return nil, err
	}
	return &constHistogram{
		desc:       desc,
		count:      count,
		sum:        sum,
		buckets:    buckets,
		labelPairs: MakeLabelPairs(desc, labelValues),
	}, nil
}

// MustNewConstHistogram is a version of NewConstHistogram that panics where
// NewConstHistogram would have returned an error.
func MustNewConstHistogram(
	desc *Desc,
	count uint64,
	sum float64,
	buckets map[float64]uint64,
	labelValues ...string,
) Metric {
	m, err := NewConstHistogram(desc, count, sum, buckets, labelValues...)
	if err != nil {
		panic(err)
	}
	return m
}

type buckSort []*dto.Bucket

func (s buckSort) Len() int {
	return len(s)
}

func (s buckSort) Swap(i, j int) {
	s[i], s[j] = s[j], s[i]
}

func (s buckSort) Less(i, j int) bool {
	return s[i].GetUpperBound() < s[j].GetUpperBound()
}<|MERGE_RESOLUTION|>--- conflicted
+++ resolved
@@ -212,12 +212,11 @@
 	}
 
 	h := &histogram{
-<<<<<<< HEAD
 		desc:             desc,
 		upperBounds:      opts.Buckets,
 		sparseResolution: uint32(opts.SparseBucketsResolution),
 		sparseThreshold:  opts.SparseBucketsZeroThreshold,
-		labelPairs:       makeLabelPairs(desc, labelValues),
+		labelPairs:       MakeLabelPairs(desc, labelValues),
 		counts:           [2]*histogramCounts{{}, {}},
 		now:              time.Now,
 	}
@@ -226,13 +225,6 @@
 	}
 	if h.sparseThreshold <= 0 {
 		h.sparseThreshold = DefSparseBucketsZeroThreshold
-=======
-		desc:        desc,
-		upperBounds: opts.Buckets,
-		labelPairs:  MakeLabelPairs(desc, labelValues),
-		counts:      [2]*histogramCounts{{}, {}},
-		now:         time.Now,
->>>>>>> 17e98a7e
 	}
 	for i, upperBound := range h.upperBounds {
 		if i < len(h.upperBounds)-1 {
